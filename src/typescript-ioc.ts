"use strict";
/**
 * This is a lightweight annotation-based dependency injection container for typescript.
 *
 * Visit the project page on [GitHub] (https://github.com/thiagobustamante/typescript-ioc).
 */

import "reflect-metadata";

/**
 * A decorator to tell the container that this class should be handled by the Singleton [[Scope]].
 *
 * ```
 * @ Singleton
 * class PersonDAO {
 *
 * }
 * ```
 *
 * Is the same that use:
 *
 * ```
 * Container.bind(PersonDAO).scope(Scope.Singleton)
 * ```
 */

export type Constructor<T> = Function & { prototype: T };

export function Singleton<T>(target: Constructor<T>) {
  const qualifier = InjectorHandler.getQualifierFromType(target);
  if (qualifier === null) {
    throw new Error("Missing qualifier.");
  }
  IoCContainer.bind(target, qualifier).scope(Scope.Singleton);
}

/**
 * A decorator to tell the container that this class should be handled by the provided [[Scope]].
 * For example:
 *
 * ```
 * class MyScope extends Scope {
 *   resolve(iocProvider:Provider, source:Function) {
 *     console.log('created by my custom scope.')
 *     return iocProvider.get();
 *   }
 * }
 * @ Scoped(new MyScope())
 * class PersonDAO {
 * }
 * ```
 *
 * Is the same that use:
 *
 * ```
 * Container.bind(PersonDAO).scope(new MyScope());
 * ```
 * @param scope The scope that will handle instantiations for this class.
 */
export function Scoped(scope: Scope) {
  return function<T>(target: Constructor<T>) {
    const qualifier = InjectorHandler.getQualifierFromType(target);
    if (qualifier === null) {
      throw new Error("Missing qualifier.");
    }
    IoCContainer.bind(target, qualifier).scope(scope);
  };
}

/**
 * A decorator to tell the container that this class should instantiated by the given [[Provider]].
 * For example:
 *
 * ```
 * @ Provided({get: () => { return new PersonDAO(); }})
 * class PersonDAO {
 * }
 * ```
 *
 * Is the same that use:
 *
 * ```
 * Container.bind(PersonDAO).provider({get: () => { return new PersonDAO(); }});
 * ```
 * @param provider The provider that will handle instantiations for this class.
 */
export function Provided<T>(provider: Provider<T>, qualifier?: {}) {
  qualifier = qualifier || {};
  return function(target: Constructor<T>) {
    IoCContainer.bind(target, qualifier).provider(provider);
  };
}

/**
 * A decorator to tell the container that this class should be used as the implementation for a given base class.
 * For example:
 *
 * ```
 * class PersonDAO {
 * }
 *
 * @ Provides(PersonDAO)
 * class ProgrammerDAO extends PersonDAO{
 * }
 * ```
 *
 * Is the same that use:
 *
 * ```
 * Container.bind(PersonDAO).to(ProgrammerDAO);
 * ```
 * @param target The base class that will be replaced by this class.
 */
export function Provides<T>(target: Constructor<T>, qualifier?: {}) {
  return function(to: Constructor<T>) {
    qualifier = qualifier || {};
    IoCContainer.bind(target, qualifier).to(to);
  };
}

/**
 * A decorator to tell the container that this class should its instantiation always handled by the Container.
 *
 * An AutoWired class will have its constructor overriden to always delegate its instantiation to the IoC Container.
 * So, if you write:
 *
 * ```
 * @ AutoWired
 * class PersonService {
 *   @ Inject
 *   personDAO: PersonDAO;
 * }
 * ```
 *
 * Any PersonService instance will be created by the IoC Container, even when a direct call to its constructor is called:
 *
 * ```
 * let PersonService = new PersonService(); // will be returned by Container, and all internal dependencies resolved.
 * ```
 *
 * It is the same that use:
 *
 * ```
 * Container.bind(PersonService);
 * let personService: PersonService = Container.get(PersonService);
 * ```
 */
export function AutoWired<T>(target: Constructor<T>) {
  // <T extends {new(...args:any[]):{}}>(target:T) {
  IoCContainer.bind(target, {}); // TODO backward compatibility
  const newConstructor = InjectorHandler.decorateConstructor(target, {});
  return newConstructor;
}

/**
 * A decorator to request from Container that it resolve the annotated property dependency.
 * For example:
 *
 * ```
 * @ AutoWired
 * class PersonService {
 *    constructor (@ Inject creationTime: Date) {
 *       this.creationTime = creationTime;
 *    }
 *    @ Inject
 *    personDAO: PersonDAO;
 *
 *    creationTime: Date;
 * }
 *
 * ```
 *
 * When you call:
 *
 * ```
 * let personService: PersonService = Container.get(PersonService);
 * // The properties are all defined, retrieved from the IoC Container
 * console.log('PersonService.creationTime: ' + personService.creationTime);
 * console.log('PersonService.personDAO: ' + personService.personDAO);
 * ```
 */
export function Inject(...args: any[]): any {
  if (args.length === 1) {
    let qualifier = args[0];
    qualifier = qualifier || {};
    return function(...args2: any[]) {
      handleInject(qualifier, args2);
    };
  } else {
    return handleInject({}, args);
  }
}

function handleInject(qualifier: {}, args: any[]) {
  if (args.length < 3 || typeof args[2] === "undefined") {
    return InjectPropertyDecorator(args[0], args[1], qualifier);
  } else if (args.length === 3 && typeof args[2] === "number") {
    console.log("Params of " + args[0] + " at pos " + args[2]);
    return InjectParamDecorator(args[0], qualifier, args[1], args[2]);
  }

  throw new Error("Invalid @Inject Decorator declaration.");
}

/**
 * Decorator processor for [[Inject]] decorator on properties
 */
function InjectPropertyDecorator(target: Function, key: string, qualifier: {}) {
  let t = Reflect.getMetadata("design:type", target, key);
  if (!t) {
    // Needed to support react native inheritance
    t = Reflect.getMetadata("design:type", target.constructor, key);
  }
  IoCContainer.injectProperty(target.constructor, key, t, qualifier);
}

/**
 * Decorator processor for [[Inject]] decorator on constructor parameters
 */
function InjectParamDecorator<T>(
  target: Constructor<T>,
  qualifier: {},
  propertyKey: string | symbol,
  parameterIndex: number
) {
  if (!propertyKey) {
    // only intercept constructor parameters
    const config = <ConfigImpl<T>>IoCContainer.bind(target, qualifier);
    config.paramTypes = config.paramTypes || [];
    config.paramQualifiers = config.paramQualifiers || [];
    const paramTypes: Array<any> = Reflect.getMetadata(
      "design:paramtypes",
      target
    );
    config.paramTypes.unshift(paramTypes[parameterIndex]);
    config.paramQualifiers.unshift(qualifier);
  }
}

/**
 * The IoC Container class. Can be used to register and to retrieve your dependencies.
 * You can also use de decorators [[AutoWired]], [[Scoped]], [[Singleton]], [[Provided]] and [[Provides]]
 * to configure the dependency directly on the class.
 */
export class Container {
  /**
   * Internal storage for snapshots
   * @type {providers: Map<Function, Provider>; scopes: Map<Function, Scope>}
   */
  private static snapshots: {
    providers: Map<Function, Provider<any>>;
    scopes: Map<Function, Scope>;
  } = {
    providers: new Map(),
    scopes: new Map()
  };

  /**
   * Add a dependency to the Container. If this type is already present, just return its associated
   * configuration object.
   * Example of usage:
   *
   * ```
   * Container.bind(PersonDAO).to(ProgrammerDAO).scope(Scope.Singleton);
   * ```
   * @param source The type that will be bound to the Container
   * @return a container configuration
   */
  static bind<T>(source: Constructor<T>, qualifier?: {}): Config<T> {
    qualifier = qualifier || {};
    if (!IoCContainer.isBound(source, qualifier)) {
      AutoWired(source);
      return IoCContainer.bind(source, qualifier).to(source);
    }

    return IoCContainer.bind(source, qualifier);
  }

  /**
   * Retrieve an object from the container. It will resolve all dependencies and apply any type replacement
   * before return the object.
   * If there is no declared dependency to the given source type, an implicity bind is performed to this type.
   * @param source The dependency type to resolve
   * @return an object resolved for the given source type;
   */
  static get<T>(source: Constructor<T>, qualifier?: {}): T {
    qualifier = qualifier || {};
    return IoCContainer.get(source, qualifier);
  }

  /**
   * Retrieve an object from the container. It will resolve all dependencies and apply any type replacement
   * before return the object.
   * If there is no declared dependency to the given source type, an implicity bind is performed to this type.
   * @param source The dependency type to resolve
   * @return an object resolved for the given source type;
   */
  static getAll<T>(source: Constructor<T>): [any, T][] {
    return IoCContainer.getAll(source);
  }

  // /**
  //  * Retrieve a type associated with the type provided from the container
  //  * @param source The dependency type to resolve
  //  * @return an object resolved for the given source type;
  //  */
  // static getType(source: Function) {
  //     return IoCContainer.getType(source);
  // }

  /**
   * Store the state for a specified binding.  Can then be restored later.   Useful for testing.
   * @param source The dependency type
   */
  static snapshot<T>(source: Constructor<T>, qualifier: {}): void {
    const config = <ConfigImpl<T>>Container.bind(source, qualifier);
    Container.snapshots.providers.set(source, config.iocprovider);
    if (config.iocscope) {
      Container.snapshots.scopes.set(source, config.iocscope);
    }
    return;
  }

  /**
   * Restores the state for a specified binding that was previously captured by snapshot.
   * @param source The dependency type
   */
  static restore<T>(source: Constructor<T>, qualifier: {}): void {
    if (!Container.snapshots.providers.has(source)) {
      throw new TypeError("Config for source was never snapshoted.");
    }
    const config = Container.bind(source, qualifier);
    config.provider(Container.snapshots.providers.get(source));
    if (Container.snapshots.scopes.has(source)) {
      config.scope(Container.snapshots.scopes.get(source));
    }
  }
}

/**
 * Internal implementation of IoC Container.
 */
class IoCContainer {
  private static bindings: Map<Constructor<any>, Map<string, ConfigImpl<any>>> = new Map();

  static isBound<T>(source: Constructor<T>, qualifier: {}): boolean {
    checkType(source);
    const baseSource = InjectorHandler.getConstructorFromType(source);
    const map = IoCContainer.bindings.get(baseSource);
    if (!map) {
      return false;
    }
    const config = map.get(IoCContainer.normalizeQualifier(qualifier));
    return !!config;
  }

  private static getMap<T>(source: Constructor<T>, create: boolean): Map<string, ConfigImpl<T>> {
    checkType(source);
    const baseSource = InjectorHandler.getConstructorFromType(source);
    let map = IoCContainer.bindings.get(baseSource);
    if (!map && create) {
      map = new Map();
      IoCContainer.bindings.set(baseSource, map);
    }
    return map;
  }

  static bind<T>(source: Constructor<T>, qualifier: {}): ConfigImpl<T> {
    const baseSource = InjectorHandler.getConstructorFromType(source);
    const map = IoCContainer.getMap(source, true);
    const nq = IoCContainer.normalizeQualifier(qualifier);
    let config = map.get(nq);
    if (!config) {
      config = new ConfigImpl(baseSource, qualifier);
      map.set(nq, config);
    }
    return config;
  }

  static getAll<T>(source: Constructor<T>): [{}, T][] {
    const map = IoCContainer.getMap(source, false);
    if (!map) {
      return [];
    }
    const ret = Array.of<[{}, T]>();
    const it = map.values();
    let x = it.next();
    while (!x.done) {
      ret.push([x.value.qualifier, x.value.getInstance()]);
      x = it.next();
    }
    return ret;
  }

  static get<T>(source: Constructor<T>, qualifier: {}): T {
    // const map = IoCContainer.getMap(source, false);
    // if (!map) {
    //   return null;
    // }
    // const nq = IoCContainer.normalizeQualifier(qualifier);
    // const config = map.get(nq);
    // if (!config) {
    //   return null;
    // }
    const config = IoCContainer.bind(source, qualifier);
    if (!config.iocprovider) {
      config.to(config.source);
    }
    return config.getInstance();
  }

  // static getType(source: Function): Function {
  //     checkType(source);
  //     const baseSource = InjectorHandler.getConstructorFromType(source);
  //     const map = IoCContainer.bindings.get(baseSource);
  //     if (!map) {
  //         throw new TypeError(`The type ${source.name} hasn't been registered with the IOC Container`);
  //     }
  //     return config.targetSource || config.source;
  // }

  static injectProperty(
    target: Function,
    key: string,
    propertyType: Constructor<any>,
    propertyQualifier: {}
  ) {
    const propKey = `__${key}`;
    Object.defineProperty(target.prototype, key, {
      enumerable: true,
      get: function() {
        return this[propKey]
          ? this[propKey]
          : (this[propKey] = IoCContainer.get(propertyType, propertyQualifier));
      },
      set: function(newValue) {
        this[propKey] = newValue;
      }
    });
  }

  static assertInstantiable(target: any) {
    if (target["__block_Instantiation"]) {
      throw new TypeError(
        "Can not instantiate Singleton class. " +
          "Ask Container for it, using Container.get"
      );
    }
  }

  static objectHash(o: object): string {
    if (!o) {
      return "0";
    }
    let h = IoCContainer.functionHashes.get(o);
    if (h) {
      return h;
    }
    const n = o.toString().split("").reduce(function(a, b) {
        a = ((a << 5) - a) + b.charCodeAt(0);
        return a & a;
      }, 0);
      h = "00000000" + n.toString(16).substring(-8);
      IoCContainer.functionHashes.set(o, h);
      return h;
  }

  private static functionHashes = new WeakMap<object, string>();

  static normalizeQualifier(qualifier: {}): string {
    const acc = [];
    // console.log("Qualifier: " + qualifier);
    for (const key of Object.keys(qualifier).sort()) {
      const v = (<any>qualifier)[key];
      switch (typeof v) {
        case 'number': acc.push(key + ":" + v); break;
        case 'boolean': acc.push(key + ":" + v); break;
        case 'string': acc.push(key + ":" + v); break;
        case 'function': acc.push(key + ":" + v.name + IoCContainer.objectHash(v)); break;
        default:
          throw new TypeError("Qualifier properties can be only primitive types or constructor functions");
      }
    }
    return "{" + acc.join(",") + "}";
  }
}

/**
 * Utility function to validate type
 */
function checkType(source: Object) {
  if (!source) {
    throw new TypeError(
      "Invalid type requested to IoC " + "container. Type is not defined."
    );
  }
}

/**
 * A bind configuration for a given type in the IoC Container.
 */
export interface Config<T> {
  /**
   * Inform a given implementation type to be used when a dependency for the source type is requested.
   * @param target The implementation type
   */
  to(target: Constructor<T>): Config<T>;
  /**
   * Inform a provider to be used to create instances when a dependency for the source type is requested.
   * @param provider The provider to create instances
   */
  provider(provider: Provider<T>): Config<T>;
  /**
   * Inform a scope to handle the instances for objects created by the Container for this binding.
   * @param scope Scope to handle instances
   */
  scope(scope: Scope): Config<T>;

  /**
   * Inform the types to be retrieved from IoC Container and passed to the type constructor.
   * @param paramTypes A list with parameter types.
   */
  withParams(...paramTypes: any[]): Config<T>;
}

class ConfigImpl<T> implements Config<T> {
  source: Constructor<T>;
  targetSource: Function;
  iocprovider: Provider<T>;
  iocscope: Scope;
  paramTypes: Array<any>;
  paramQualifiers: Array<{}>;
  qualifier: {};

  constructor(source: Constructor<T>, qualifier: {}) {
    this.source = source;
    this.qualifier = qualifier;
  }

  to(target: Constructor<T>) {
    checkType(target);
    const targetSource = InjectorHandler.getConstructorFromType(target);
    this.targetSource = targetSource;
    if (this.source === targetSource) {
      this.iocprovider = {
        get: () => {
          const constr = <FunctionConstructor>(<any>target);
          const params = this.getParameters();
          return <T>(<any>(params ? new constr(...params) : new constr()));
        }
      };
    } else {
      this.iocprovider = {
        get: () => {
          return IoCContainer.get(target, this.qualifier);
        }
      };
    }
    if (this.iocscope) {
      this.iocscope.reset(this.source, this.qualifier);
    }
    return this;
  }

  provider(provider: Provider<T>) {
    this.iocprovider = provider;
    if (this.iocscope) {
      this.iocscope.reset(this.source, this.qualifier);
    }
    return this;
  }

  scope(scope: Scope) {
    this.iocscope = scope;
    if (scope === Scope.Singleton) {
      (<any>this).source["__block_Instantiation"] = true;
      scope.reset(this.source, this.qualifier);
    } else if ((<any>this).source["__block_Instantiation"]) {
      delete (<any>this).source["__block_Instantiation"];
    }
    return this;
  }

  withParams(...paramTypes: any[]) {
    this.paramTypes = paramTypes;
    return this;
  }

  getInstance() {
    if (!this.iocscope) {
      this.scope(Scope.Local);
    }
    return this.iocscope.resolve(this.iocprovider, this.source, this.qualifier);
  }

  private getParameters(): any[] {
    if (this.paramTypes) {
      const ret = [];
      for(let i = 0; i < this.paramTypes.length; i++) {
        ret.push(IoCContainer.get(this.paramTypes[i], this.paramQualifiers[i]));
      }
      return ret;
    }
    return null;
  }
}

/**
 * A factory for instances created by the Container. Called every time an instance is needed.
 */
export interface Provider<T> {
  /**
   * Factory method, that should create the bind instance.
   * @return the instance to be used by the Container
   */
  get(): T;
}

/**
 * Class responsible to handle the scope of the instances created by the Container
 */
export abstract class Scope {
  /**
   * A reference to the LocalScope. Local Scope return a new instance for each dependency resolution requested.
   * This is the default scope.
   */
  // tslint:disable-next-line:variable-name
  static Local: Scope;
  /**
   * A reference to the SingletonScope. Singleton Scope return the same instance for any
   * dependency resolution requested.
   */
  // tslint:disable-next-line:variable-name
  static Singleton: Scope;

  /**
   * Method called when the Container needs to resolve a dependency. It should return the instance that will
   * be returned by the Container.
   * @param provider The provider associated with the current bind. Used to create new instances when necessary.
   * @param source The source type of this bind.
   * @return the resolved instance.
   */
  abstract resolve<T>(
    provider: Provider<T>,
    source: Constructor<T>,
    qualifier: {}
  ): T;

  /**
   * Called by the IoC Container when some configuration is changed on the Container binding.
   * @param source The source type that has its configuration changed.
   */
  reset(source: Constructor<any>, qualifier: {}) {
    // Do nothing
  }
}

/**
 * Default [[Scope]] that always create a new instace for any dependency resolution request
 */
class LocalScope extends Scope {
  resolve<T>(provider: Provider<T>, source: Constructor<T>, qualifier: {}): T {
    return provider.get();
  }
}

Scope.Local = new LocalScope();

/**
 * Scope that create only a single instace to handle all dependency resolution requests.
 */
class SingletonScope extends Scope {
  private static instances: Map<[Constructor<any>, {}], any> = new Map();

  resolve<T>(provider: Provider<T>, source: Constructor<T>, qualifier: {}): T {
    let instance = SingletonScope.instances.get([source, qualifier]);
    if (!instance) {
      (<any>source)["__block_Instantiation"] = false;
      instance = provider.get();
      (<any>source)["__block_Instantiation"] = true;
      SingletonScope.instances.set([source, qualifier], instance);
    }
    return instance;
  }

  reset(source: Constructor<any>, qualifier: {}) {
    SingletonScope.instances.delete([
      InjectorHandler.getConstructorFromType(source),
      qualifier
    ]);
  }
}

Scope.Singleton = new SingletonScope();

/**
 * Utility class to handle injection behavior on class decorations.
 */
class InjectorHandler {
  static constructorNameRegEx = /function (\w*)/;

  static decorateConstructor(target: Constructor<any>, qualifier: {}) {
    let newConstructor: any;
    // tslint:disable-next-line:class-name
    newConstructor = class ioc_wrapper extends (<FunctionConstructor>target) {
      constructor(...args: any[]) {
        super(...args);
        IoCContainer.assertInstantiable(target);
      }
    };
    newConstructor["__parent"] = target;
    newConstructor["__qualifier"] = qualifier;
    return newConstructor;
  }

  static hasNamedConstructor(source: Constructor<any>): boolean {
    if (source["name"]) {
      return source["name"] !== "ioc_wrapper";
    } else {
      try {
        const constructorName = source.prototype.constructor
          .toString()
          .match(this.constructorNameRegEx)[1];
        return constructorName && constructorName !== "ioc_wrapper";
      } catch {
        // make linter happy
      }

      return false;
    }
  }

  static getConstructorFromType<T>(target: Constructor<T>): Constructor<T> {
    let typeConstructor: any = target;
    if (this.hasNamedConstructor(typeConstructor)) {
      return typeConstructor;
    }
<<<<<<< HEAD
    while ((typeConstructor = typeConstructor["__parent"])) {
      if (this.hasNamedConstructor(typeConstructor)) {
        return typeConstructor;
      }
=======

    static getConstructorFromType(target: Function): FunctionConstructor {
        let typeConstructor: any = target;
        if (this.hasNamedConstructor(typeConstructor)) {
            return <FunctionConstructor>typeConstructor;
        }
        while (typeConstructor = typeConstructor['__parent']) {
            if (this.hasNamedConstructor(typeConstructor)) {
                return <FunctionConstructor>typeConstructor;
            }
        }
        throw TypeError('Can not identify the base Type for requested target ' +  target.toString());
>>>>>>> 9a98e808
    }
    throw TypeError("Can not identify the base Type for requested target");
  }

  static getQualifierFromType(target: Constructor<any>): {} {
    let typeConstructor: any = target;
    do {
      if (typeConstructor["__qualifier"]) {
        return typeConstructor["__qualifier"];
      }
      typeConstructor = typeConstructor["__parent"];
    } while (typeConstructor);
    return null;
  }
}<|MERGE_RESOLUTION|>--- conflicted
+++ resolved
@@ -735,27 +735,12 @@
     if (this.hasNamedConstructor(typeConstructor)) {
       return typeConstructor;
     }
-<<<<<<< HEAD
     while ((typeConstructor = typeConstructor["__parent"])) {
       if (this.hasNamedConstructor(typeConstructor)) {
         return typeConstructor;
       }
-=======
-
-    static getConstructorFromType(target: Function): FunctionConstructor {
-        let typeConstructor: any = target;
-        if (this.hasNamedConstructor(typeConstructor)) {
-            return <FunctionConstructor>typeConstructor;
-        }
-        while (typeConstructor = typeConstructor['__parent']) {
-            if (this.hasNamedConstructor(typeConstructor)) {
-                return <FunctionConstructor>typeConstructor;
-            }
-        }
-        throw TypeError('Can not identify the base Type for requested target ' +  target.toString());
->>>>>>> 9a98e808
-    }
-    throw TypeError("Can not identify the base Type for requested target");
+    }
+    throw TypeError("Can not identify the base Type for requested target " + target.toString());
   }
 
   static getQualifierFromType(target: Constructor<any>): {} {
